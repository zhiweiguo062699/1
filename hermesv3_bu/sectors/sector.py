#!/usr/bin/env python

import sys
import os
import timeit
import numpy as np
import pandas as pd
import geopandas as gpd
from mpi4py import MPI

from hermesv3_bu.io_server.io_raster import IoRaster
from hermesv3_bu.io_server.io_shapefile import IoShapefile
from geopandas import GeoDataFrame
from hermesv3_bu.logger.log import Log
from hermesv3_bu.grids.grid import Grid
from geopandas import GeoDataFrame


class Sector(object):

    def __init__(self, comm, logger, auxiliary_dir, grid, clip, date_array, source_pollutants, vertical_levels,
                 monthly_profiles_path, weekly_profiles_path, hourly_profiles_path, speciation_map_path,
                 speciation_profiles_path, molecular_weights_path):
        """
        Initialize the main sector class with the common arguments and methods.

        :param comm: Communicator for the sector calculation.
        :type comm: MPI.Comm

        :param logger: Logger
        :type logger: Log

        :param auxiliary_dir: Path to the directory where the necessary auxiliary files will be created if them are not
            created yet.
        :type auxiliary_dir: str

        :param grid: Grid object
        :type grid: Grid

        :param date_array: List of datetimes.
        :type date_array: list(datetime.datetime, ...)

        :param source_pollutants: List of input pollutants to take into account.
        :type source_pollutants: list

        :param vertical_levels: List of top level of each vertical layer.
        :type vertical_levels: list

        :param monthly_profiles_path: Path to the CSV file that contains all the monthly profiles. The CSV file must
            contain the following columns [P_month, January, February, March, April, May, June, July, August, September,
            October, November, December]
        :type monthly_profiles_path: str

        :param weekly_profiles_path: Path to the CSV file that contains all the weekly profiles. The CSV file must
            contain the following columns [P_week, Monday, Tuesday, Wednesday, Thursday, Friday, Saturday, Sunday]
        :type weekly_profiles_path: str

        :param hourly_profiles_path: Path to the CSV file that contains all the hourly profiles. The CSV file must
            contain the following columns [P_hour, 0, 1, 2, 3, ..., 22, 23]
        :type hourly_profiles_path: str

        :param speciation_map_path: Path to the CSV file that contains the speciation map. The CSV file must contain
            the following columns [dst, src, description]
            The 'dst' column will be used as output pollutant list and the 'src' column as their onw input pollutant
            to be used as a fraction in the speciation profiles.
        :type speciation_map_path: str

        :param speciation_profiles_path: Path to the file that contains all the speciation profiles. The CSV file
            must contain the "Code" column with the value of each animal of the animal_list. The rest of columns
            have to be the sames as the column 'dst' of the 'speciation_map_path' file.
        :type speciation_profiles_path: str

        :param molecular_weights_path: Path to the CSV file that contains all the molecular weights needed. The CSV
            file must contain the 'Specie' and 'MW' columns.
        :type molecular_weights_path: str

        """
        spent_time = timeit.default_timer()
        self.comm = comm
        self.logger = logger
        self.auxiliary_dir = auxiliary_dir
        self.grid = grid
        self.clip = clip
        self.date_array = date_array
        self.source_pollutants = source_pollutants

        self.vertical_levels = vertical_levels

        # Reading temporal profiles
        self.monthly_profiles = self.read_monthly_profiles(monthly_profiles_path)
        self.weekly_profiles = self.read_weekly_profiles(weekly_profiles_path)
        self.hourly_profiles = self.read_hourly_profiles(hourly_profiles_path)

        # Reading speciation files
        self.speciation_map = self.read_speciation_map(speciation_map_path)
        self.speciation_profile = self.read_speciation_profiles(speciation_profiles_path)
        self.molecular_weights = self.read_molecular_weights(molecular_weights_path)

        self.output_pollutants = list(self.speciation_map.keys())

        self.logger.write_time_log('Sector', '__init__', timeit.default_timer() - spent_time)

    def read_speciation_profiles(self, path):
        """
        Read all the speciation profiles.

        The CSV must contain the column ID with the identification of that profile. The rest of columns are the output
        pollutant and the value is the fraction of input pollutant that goes to that output pollutant.

        e.g.:
        ID,NOx,SOx,CO,NMVOC,PM10,PM25,PMC,CO2
        default,1,1,1,1,1,1,1,1

        :param path: Path to the CSV that contains the speciation profiles.
        :type path: str

        :return: Dataframe with the speciation profile and the ID as index.
        :rtype: DataFrame
        """
        spent_time = timeit.default_timer()
        if path is None:
            dataframe = None
        else:
            dataframe = pd.read_csv(path)
            dataframe.set_index('ID', inplace=True)

        self.logger.write_time_log('Sector', 'read_speciation_profiles', timeit.default_timer() - spent_time)
        return dataframe

    def read_speciation_map(self, path):
        """
        Read the speciation map.

        The speciation map is the CSV file that contains the relation from the output pollutant and the correspondent
        input pollutant associated. That file also contains a short description of the output pollutant and the units to
        be stored.

        e.g.:
        dst,src,description,units
        NOx,nox_no2,desc_no,mol.s-1
        SOx,so2,desc_so2,mol.s-1
        CO,co,desc_co,mol.s-1
        CO2,co2,desc_co2,mol.s-1
        NMVOC,nmvoc,desc_nmvoc,g.s-1
        PM10,pm10,desc_pm10,g.s-1
        PM25,pm25,desc_pm25,g.s-1
        PMC,,desc_pmc,g.s-1

        :param path: Path to the speciation map file.
        :type path: str

        :return: Dictionary with the output pollutant as key and the input pollutant as value.
        :rtype: dict
        """
        spent_time = timeit.default_timer()
        dataframe = pd.read_csv(path)
        if 'PMC' in dataframe['dst'].values and all(element in self.source_pollutants for element in ['pm10', 'pm25']):
            dataframe_aux = dataframe.loc[dataframe['src'].isin(self.source_pollutants), :]
            dataframe = pd.concat([dataframe_aux, dataframe.loc[dataframe['dst'] == 'PMC', :]])
        else:
            dataframe = dataframe.loc[dataframe['src'].isin(self.source_pollutants), :]

        dataframe = dict(zip(dataframe['dst'], dataframe['src']))
        self.logger.write_time_log('Sector', 'read_speciation_map', timeit.default_timer() - spent_time)

        return dataframe

    def read_molecular_weights(self, path):
        """
        Read the CSV file that contains the molecular weights

        e.g.:
        Specie,MW
        nox_no,30.01
        nox_no2,46.01
        co,28.01
        co2,44.01
        so2,64.06
        nh3,17.03

        :param path: Path to the CSV file.
        :type path: str

        :return: Dictionary with the specie as key and the molecular weight as value.
        :rtype: dict
        """
        spent_time = timeit.default_timer()
        dataframe = pd.read_csv(path)
        # dataframe = dataframe.loc[dataframe['Specie'].isin(self.source_pollutants)]

        mol_wei = dict(zip(dataframe['Specie'], dataframe['MW']))
        self.logger.write_time_log('Sector', 'read_molecular_weights', timeit.default_timer() - spent_time)

        return mol_wei

    def read_profiles(self, path, sep=','):
        """
        Read the CSV profile.

        :param path: Path to the CSV file that contains the profiles
        :type path: str

        :param sep: Separator of the values. [default -> ',']
        :type sep: str

        :return: DataFrame with the profiles.
        :rtype: DataFrame
        """
        spent_time = timeit.default_timer()
        dataframe = pd.read_csv(path, sep=sep)
        self.logger.write_time_log('Sector', 'read_profiles', timeit.default_timer() - spent_time)

        return dataframe

    def read_monthly_profiles(self, path):
        """
        Read the DataFrame of the monthly profiles with the month number as columns.

        :param path: Path to the file that contains the monthly profiles.
        :type path: str

        :return: DataFrame of the monthly profiles.
        :rtype: DataFrame
        """
        spent_time = timeit.default_timer()
        if path is None:
            profiles = None
        else:
            profiles = pd.read_csv(path)

            profiles.rename(
                columns={'January': 1, 'February': 2, 'March': 3, 'April': 4, 'May': 5, 'June': 6, 'July': 7,
                         'August': 8, 'September': 9, 'October': 10, 'November': 11, 'December': 12},
                inplace=True)
            profiles.set_index('P_month', inplace=True)

        self.logger.write_time_log('Sector', 'read_monthly_profiles', timeit.default_timer() - spent_time)
        return profiles

    def read_weekly_profiles(self, path):
        """
        Read the Dataset of the weekly profiles with the weekdays as numbers (Monday: 0 - Sunday:6) as columns.


        :param path: Path to the file that contains the weekly profiles.
        :type path: str

        :return: Dataset od the weekly profiles.
        :rtype: DataFrame
        """
        spent_time = timeit.default_timer()
        if path is None:
            profiles = None
        else:
            profiles = pd.read_csv(path)

            profiles.rename(
                columns={'Monday': 0, 'Tuesday': 1, 'Wednesday': 2, 'Thursday': 3, 'Friday': 4, 'Saturday': 5,
                         'Sunday': 6, }, inplace=True)
            profiles.set_index('P_week', inplace=True)
        self.logger.write_time_log('Sector', 'read_weekly_profiles', timeit.default_timer() - spent_time)
        return profiles

    def read_hourly_profiles(self, path):
        """
        Read the Dataset of the hourly profiles with the hours (int) as columns.

        :param path: Path to the file that contains the monthly profiles.
        :type path: str

        :return: Dataset od the monthly profiles.
        :rtype: DataFrame
        """
        spent_time = timeit.default_timer()
        if path is None:
            profiles = None
        else:
            profiles = pd.read_csv(path)
            profiles.rename(
                columns={'P_hour': -1, '00': 0, '01': 1, '02': 2, '03': 3, '04': 4, '05': 5, '06': 6, '07': 7,
                         '08': 8, '09': 9, '10': 10, '11': 11, '12': 12, '13': 13, '14': 14, '15': 15, '16': 16,
                         '17': 17, '18': 18, '19': 19, '20': 20, '21': 21, '22': 22, '23': 23}, inplace=True)
            profiles.columns = profiles.columns.astype(int)
            profiles.rename(columns={-1: 'P_hour'}, inplace=True)
            profiles.set_index('P_hour', inplace=True)
        self.logger.write_time_log('Sector', 'read_hourly_profiles', timeit.default_timer() - spent_time)
        return profiles

    def calculate_rebalanced_weekly_profile(self, profile, date):
        """
        Correct the weekly profile depending on the date selected.

        If we sum the weekday factor of each day of the full month it mus sum 1.

        :param profile: Profile to be corrected.
            {0: 1.0414, 1: 1.0310, 2: 1.0237, 3: 1.0268, 4: 1.0477, 5: 0.9235, 6: 0.9058}
        :type profile: dict

        :param date: Date to select the month to evaluate.
        :type date: datetime.datetime

        :return: Profile already rebalanced.
        :rtype: dict
        """
        spent_time = timeit.default_timer()
        weekdays = self.calculate_weekdays(date)

        rebalanced_profile = self.calculate_weekday_factor_full_month(profile, weekdays)
        self.logger.write_time_log('Sector', 'calculate_rebalanced_weekly_profile', timeit.default_timer() - spent_time)

        return rebalanced_profile

    def calculate_weekday_factor_full_month(self, profile, weekdays):
        """
        Operate with all the days of the month to get the sum of daily factors of the full month.

        :param profile: input profile
        :type profile: dict

        :param weekdays: Dictionary with the number of days of each day type (Monday, Tuesday, ...)
        :type weekdays: dict

        :return: Dictionary with the corrected profile.
        :rtype: dict
        """
        spent_time = timeit.default_timer()
        weekdays_factors = 0
        num_days = 0
        for day in range(7):
            weekdays_factors += profile[day] * weekdays[day]
            num_days += weekdays[day]
        increment = float(num_days - weekdays_factors) / num_days
        for day in range(7):
            profile[day] = (increment + profile[day]) / num_days
        self.logger.write_time_log('Sector', 'calculate_weekday_factor_full_month', timeit.default_timer() - spent_time)

        return profile

    def calculate_weekdays(self, date):
        """
        Calculate the number of days of each day type for the given month of the year.

        :param date: Date to select the month to evaluate.
        :type date: datetime.datetime

        :return: Dictionary with the number of days of each day type (Monday, Tuesday, ...)
        :rtype: dict
        """
        from calendar import monthrange, weekday, MONDAY, TUESDAY, WEDNESDAY, THURSDAY, FRIDAY, SATURDAY, SUNDAY
        spent_time = timeit.default_timer()
        weekdays = [MONDAY, TUESDAY, WEDNESDAY, THURSDAY, FRIDAY, SATURDAY, SUNDAY]
        days = [weekday(date.year, date.month, d + 1) for d in range(monthrange(date.year, date.month)[1])]

        weekdays_dict = {}
        for i, day in enumerate(weekdays):
            weekdays_dict[i] = days.count(day)
        self.logger.write_time_log('Sector', 'calculate_weekdays', timeit.default_timer() - spent_time)
        return weekdays_dict

    def add_dates(self, dataframe, drop_utc=True):
        """
        Add the 'date' and 'tstep' column to the dataframe.

        The dataframe will be replicated as many times as time steps to calculate.

        :param dataframe: Geodataframe to be extended with the dates.
        :type dataframe: GeoDataFrame

        :return: Geodataframe with the dates. The length of the new dataframe is the length of the input dataframe
            multiplied by the number of time steps.
        :rtype: GeoDataFrame
        """
        spent_time = timeit.default_timer()
        dataframe = self.add_timezone(dataframe)
        df_list = []

        for tstep, date in enumerate(self.date_array):
            df_aux = dataframe.copy()
            df_aux['date'] = pd.to_datetime(date, utc=True)
            df_aux['date_utc'] = pd.to_datetime(date, utc=True)
            df_aux['tstep'] = tstep
            # df_aux = self.to_timezone(df_aux)
            df_list.append(df_aux)
        dataframe = pd.concat(df_list, ignore_index=True)
        dataframe = self.to_timezone(dataframe)
        if drop_utc:
            dataframe.drop('date_utc', axis=1, inplace=True)
        self.logger.write_time_log('Sector', 'add_dates', timeit.default_timer() - spent_time)

        return dataframe

    def add_timezone(self, dataframe):
        """
        Add the timezone os the centroid of each geometry of the input geodataframe.

        :param dataframe: Geodataframe where add the timezone.
        :type dataframe: geopandas.GeoDataframe

        :return: Geodataframe with the timezone column.
        :rtype: geopandas.GeoDataframe        """
        from timezonefinder import TimezoneFinder
        spent_time = timeit.default_timer()
        dataframe = dataframe.to_crs({'init': 'epsg:4326'})
        tzfinder = TimezoneFinder()
        dataframe['timezone'] = dataframe.centroid.apply(lambda x: tzfinder.timezone_at(lng=x.x, lat=x.y))
        dataframe.reset_index(inplace=True)
        self.logger.write_time_log('Sector', 'add_timezone', timeit.default_timer() - spent_time)
        return dataframe

    def to_timezone(self, dataframe):
        """
        Set the local date with the correspondent timezone substituting the UTC date.

        :param dataframe: DataFrame with the UTC date column.
        :type dataframe: DataFrame

        :return: Catalog with the local date column.
        :rtype: DataFrame
        """
        spent_time = timeit.default_timer()
        dataframe['date'] = dataframe.groupby('timezone')['date'].apply(
            lambda x: x.dt.tz_convert(x.name).dt.tz_localize(None))

        dataframe.drop('timezone', axis=1, inplace=True)
        self.logger.write_time_log('Sector', 'to_timezone', timeit.default_timer() - spent_time)

        return dataframe

    def add_nut_code(self, shapefile, nut_shapefile_path, nut_value='nuts2_id'):
        """
        Add 'nut_code' column into the shapefile based on the 'nut_value' column of the 'nut_shapefile_path' shapefile.

        The elements that are not into any NUT will be dropped.
        If an element belongs to two NUTs will be set the fist one that appear in the 'nut_shapefile_path' shapefile.

        :param shapefile: Shapefile where add the NUT code.
        :type shapefile: geopandas.GeoDataframe

        :param nut_shapefile_path: Path to the shapefile with the polygons that contains the NUT code into the
            'nut_value' column.
        :type nut_shapefile_path: str

        :param nut_value: Column name of the NUT codes.
        :type nut_value: str

        :return: Shapefile with the 'nut_code' column set.
        :rtype: GeoDataFrame
        """
        spent_time = timeit.default_timer()
        nut_shapefile = gpd.read_file(nut_shapefile_path).to_crs(shapefile.crs)
        shapefile = gpd.sjoin(shapefile, nut_shapefile.loc[:, [nut_value, 'geometry']], how='left', op='intersects')
        del nut_shapefile
        shapefile = shapefile[~shapefile.index.duplicated(keep='first')]
        shapefile.drop('index_right', axis=1, inplace=True)

        shapefile.rename(columns={nut_value: 'nut_code'}, inplace=True)
        shapefile.loc[shapefile['nut_code'].isna(), 'nut_code'] = -999
        shapefile['nut_code'] = shapefile['nut_code'].astype(np.int64)
        self.logger.write_time_log('Sector', 'add_nut_code', timeit.default_timer() - spent_time)

        return shapefile

    def spatial_overlays(self, df1, df2, how='intersection'):
        """
        Compute overlay intersection of two GeoPandasDataFrames df1 and df2

        https://github.com/geopandas/geopandas/issues/400

        :param df1: GeoDataFrame
        :param df2: GeoDataFrame
        :param how: Operation to do
        :return: GeoDataFrame
        """
        from functools import reduce

        spent_time = timeit.default_timer()
        df1 = df1.copy()
        df2 = df2.copy()
        df1['geometry'] = df1.geometry.buffer(0)
        df2['geometry'] = df2.geometry.buffer(0)
        if how == 'intersection':
            # Spatial Index to create intersections
            spatial_index = df2.sindex
            df1['bbox'] = df1.geometry.apply(lambda x: x.bounds)
            df1['histreg'] = df1.bbox.apply(lambda x: list(spatial_index.intersection(x)))
            pairs = df1['histreg'].to_dict()
            nei = []
            for i, j in pairs.items():
                for k in j:
                    nei.append([i, k])

            pairs = gpd.GeoDataFrame(nei, columns=['idx1', 'idx2'], crs=df1.crs)
            pairs = pairs.merge(df1, left_on='idx1', right_index=True)
            pairs = pairs.merge(df2, left_on='idx2', right_index=True, suffixes=['_1', '_2'])
            pairs['Intersection'] = pairs.apply(lambda x: (x['geometry_1'].intersection(x['geometry_2'])).buffer(0),
                                                axis=1)
            pairs = gpd.GeoDataFrame(pairs, columns=pairs.columns, crs=df1.crs)
            cols = pairs.columns.tolist()
            cols.remove('geometry_1')
            cols.remove('geometry_2')
            cols.remove('histreg')
            cols.remove('bbox')
            cols.remove('Intersection')
            dfinter = pairs[cols + ['Intersection']].copy()
            dfinter.rename(columns={'Intersection': 'geometry'}, inplace=True)
            dfinter = gpd.GeoDataFrame(dfinter, columns=dfinter.columns, crs=pairs.crs)
            dfinter = dfinter.loc[~dfinter.geometry.is_empty]
            return_value = dfinter
        elif how == 'difference':
            spatial_index = df2.sindex
            df1['bbox'] = df1.geometry.apply(lambda x: x.bounds)
            df1['histreg'] = df1.bbox.apply(lambda x: list(spatial_index.intersection(x)))
            df1['new_g'] = df1.apply(lambda x: reduce(lambda x, y: x.difference(y).buffer(0),
                                                      [x.geometry] + list(df2.iloc[x.histreg].geometry)), axis=1)
            df1.geometry = df1.new_g
            df1 = df1.loc[~df1.geometry.is_empty].copy()
            df1.drop(['bbox', 'histreg', 'new_g'], axis=1, inplace=True)
            return_value = df1
        self.logger.write_time_log('Sector', 'spatial_overlays', timeit.default_timer() - spent_time)

        return return_value

    def spatial_overlays_v2(self, df1, df2):
        """
        Compute overlay intersection of two GeoPandasDataFrames df1 and df2

        https://github.com/geopandas/geopandas/issues/400

        :param df1: GeoDataFrame
        :param df2: GeoDataFrame
        :return: GeoDataFrame
        """
        # Get intersected areas
        inp, res = df2.sindex.query_bulk(df1.geometry, predicate='intersects')

        # Calculate intersected areas and fractions
        intersection = pd.concat([df1.geometry[inp].reset_index(), df2.geometry[res].reset_index()],
                                 axis=1, ignore_index=True)
        intersection.columns = (list(df1.geometry[inp].reset_index().columns) +
                                list(df2.geometry[res].reset_index().rename(columns={'geometry': 'geometry_mask',
                                                                                    'index': 'index_mask'}).columns))
        intersection['fraction'] = intersection.apply(
            lambda x: x['geometry'].intersection(x['geometry_mask']).buffer(0).area,
            axis=1)
        intersection['fraction'] = intersection.apply(lambda x: x['fraction'] / x['geometry'].area, axis=1)

        # Get data from mask
        # df1.loc[intersection.index, df2.columns] = np.array(df2.loc[intersection.index_mask, :])

        return intersection

    def nearest(self, row, geom_union, df1, df2, geom1_col='geometry', geom2_col='geometry', src_column=None):
        """Finds the nearest point and return the corresponding value from specified column.
        https://automating-gis-processes.github.io/2017/lessons/L3/nearest-neighbour.html#nearest-points-using-geopandas
        """
        from shapely.ops import nearest_points
        spent_time = timeit.default_timer()
        # Find the geometry that is closest
        nearest = df2[geom2_col] == nearest_points(row[geom1_col], geom_union)[1]
        # Get the corresponding value from df2 (matching is based on the geometry)
        value = df2[nearest][src_column].get_values()[0]
        self.logger.write_time_log('Sector', 'nearest', timeit.default_timer() - spent_time)

        return value

    def speciate(self, dataframe, code='default'):
        spent_time = timeit.default_timer()
        self.logger.write_log('\t\tSpeciating {0} emissions'.format(code), message_level=2)

        new_dataframe = pd.DataFrame(index=dataframe.index, data=None)
        for out_pollutant in self.output_pollutants:
            if out_pollutant != 'PMC':
                self.logger.write_log("\t\t\t{0} = ({1}/{2})*{3}".format(
                    out_pollutant, self.speciation_map[out_pollutant],
                    self.molecular_weights[self.speciation_map[out_pollutant]],
                    self.speciation_profile.loc[code, out_pollutant]), message_level=3)
                if self.speciation_map[out_pollutant] in dataframe.columns.values:
                    new_dataframe[out_pollutant] = (dataframe[self.speciation_map[out_pollutant]] /
                                                    self.molecular_weights[self.speciation_map[out_pollutant]]) * \
                                                   self.speciation_profile.loc[code, out_pollutant]
            else:
                self.logger.write_log("\t\t\t{0} = ({1}/{2} - {4}/{5})*{3}".format(
                    out_pollutant, 'pm10', self.molecular_weights['pm10'],
                    self.speciation_profile.loc[code, out_pollutant], 'pm25', self.molecular_weights['pm25']),
                    message_level=3)

                new_dataframe[out_pollutant] = \
                    ((dataframe['pm10'] / self.molecular_weights['pm10']) -
                     (dataframe['pm25'] / self.molecular_weights['pm25'])) * \
                    self.speciation_profile.loc[code, out_pollutant]
        self.logger.write_time_log('Sector', 'speciate', timeit.default_timer() - spent_time)
        return new_dataframe

    def get_output_pollutants(self, input_pollutant):
        spent_time = timeit.default_timer()
        return_value = [outs for outs, ints in self.speciation_map.items() if ints == input_pollutant]
        self.logger.write_time_log('Sector', 'get_output_pollutants', timeit.default_timer() - spent_time)
        return return_value

    def calculate_land_use_by_nut(self, land_use_raster_path, nut_shapefile_path, out_land_use_by_nut_path):
        # 1st Clip the raster
        lu_raster_path = os.path.join(self.auxiliary_dir, 'clipped_land_use.tif')

        if self.comm.Get_rank() == 0:
            if not os.path.exists(lu_raster_path):
                lu_raster_path = IoRaster(self.comm).clip_raster_with_shapefile_poly(
                    land_use_raster_path, self.clip.shapefile, lu_raster_path)

        # 2nd Raster to shapefile
        land_use_shp = IoRaster(self.comm).to_shapefile_parallel(lu_raster_path, gather=False, bcast=False)

        # 3rd Add NUT code
        land_use_shp.drop(columns='CELL_ID', inplace=True)
        land_use_shp.rename(columns={'data': 'land_use'}, inplace=True)
        land_use_shp = self.add_nut_code(land_use_shp, nut_shapefile_path, nut_value='nuts2_id')
        land_use_shp = land_use_shp[land_use_shp['nut_code'] != -999]
        land_use_shp = IoShapefile(self.comm).balance(land_use_shp)

        # 4th Calculate land_use percent
        land_use_shp['area'] = land_use_shp.geometry.area

        land_use_by_nut = GeoDataFrame(index=pd.MultiIndex.from_product(
            [np.unique(land_use_shp['nut_code']), np.unique(land_use_shp['land_use'])], names=['nuts2_id', 'land_use']))

        for nut_code in np.unique(land_use_shp['nut_code']):
            for land_use in np.unique(land_use_shp['land_use']):
                land_use_by_nut.loc[(nut_code, land_use), 'area'] = land_use_shp.loc[
                    (land_use_shp['land_use'] == land_use) & (land_use_shp['nut_code'] == nut_code),  'area'].sum()

        land_use_by_nut.reset_index(inplace=True)
        land_use_by_nut = IoShapefile(self.comm).gather_shapefile(land_use_by_nut, rank=0)

        if self.comm.Get_rank() == 0:
            land_use_by_nut = land_use_by_nut.groupby(['nuts2_id', 'land_use']).sum()
            land_use_by_nut.to_csv(out_land_use_by_nut_path)
            print('DONE -> {0}'.format(out_land_use_by_nut_path))
        self.comm.Barrier()

    def create_population_by_nut(self, population_raster_path, nut_shapefile_path, output_path, nut_column='nuts3_id'):
        # 1st Clip the raster
        self.logger.write_log("\t\tCreating clipped population raster", message_level=3)
        if self.comm.Get_rank() == 0:
            clipped_population_path = IoRaster(self.comm).clip_raster_with_shapefile_poly(
                population_raster_path, self.clip.shapefile,
                os.path.join(self.auxiliary_dir, 'traffic_area', 'pop.tif'))
        else:
            clipped_population_path = None

        # 2nd Raster to shapefile
        self.logger.write_log("\t\tRaster to shapefile", message_level=3)
        pop_shp = IoRaster(self.comm).to_shapefile_parallel(
            clipped_population_path, gather=False, bcast=False, crs={'init': 'epsg:4326'})

        # 3rd Add NUT code
        self.logger.write_log("\t\tAdding nut codes to the shapefile", message_level=3)
        # if self.comm.Get_rank() == 0:
        pop_shp.drop(columns='CELL_ID', inplace=True)
        pop_shp.rename(columns={'data': 'population'}, inplace=True)
        pop_shp = self.add_nut_code(pop_shp, nut_shapefile_path, nut_value=nut_column)
        pop_shp = pop_shp[pop_shp['nut_code'] != -999]
        pop_shp.rename(columns={'nut_code': nut_column}, inplace=True)

        pop_shp = IoShapefile(self.comm).gather_shapefile(pop_shp)
        if self.comm.Get_rank() == 0:
            popu_dist = pop_shp.groupby(nut_column).sum()
            popu_dist.to_csv(output_path)
        self.comm.Barrier()

        return True

    @staticmethod
<<<<<<< HEAD
    def parse_netcdf_path(path, date_aux=None):
        if date_aux is not None:
            path = path.replace('<YYYYMMDDHH>', date_aux.strftime("%Y%m%d%H"))
            path = path.replace('<YYYYMMDD>', date_aux.strftime("%Y%m%d"))
        return path
=======
    def line_intersect(line_shape, poly_shape):
        if line_shape.crs != poly_shape.crs:
            line_shape = line_shape.to_crs(poly_shape.crs)
        line_shape = gpd.sjoin(line_shape, poly_shape, how="inner", op='intersects')
        geometry_list = []
        for i, row in line_shape.iterrows():
            geometry_list.append(row.geometry.intersection(poly_shape.loc[row.index_right, 'geometry']))
        line_shape.geometry = geometry_list
        line_shape = line_shape.drop(columns=['index_right']).reset_index(drop=True)
        return line_shape
>>>>>>> 6f4c1049
<|MERGE_RESOLUTION|>--- conflicted
+++ resolved
@@ -669,13 +669,13 @@
         return True
 
     @staticmethod
-<<<<<<< HEAD
     def parse_netcdf_path(path, date_aux=None):
         if date_aux is not None:
             path = path.replace('<YYYYMMDDHH>', date_aux.strftime("%Y%m%d%H"))
             path = path.replace('<YYYYMMDD>', date_aux.strftime("%Y%m%d"))
         return path
-=======
+
+    @staticmethod
     def line_intersect(line_shape, poly_shape):
         if line_shape.crs != poly_shape.crs:
             line_shape = line_shape.to_crs(poly_shape.crs)
@@ -685,5 +685,4 @@
             geometry_list.append(row.geometry.intersection(poly_shape.loc[row.index_right, 'geometry']))
         line_shape.geometry = geometry_list
         line_shape = line_shape.drop(columns=['index_right']).reset_index(drop=True)
-        return line_shape
->>>>>>> 6f4c1049
+        return line_shape