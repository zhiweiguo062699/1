#!/usr/bin/env python

import timeit
from hermesv3_bu.logger.log import Log
from hermesv3_bu.tools.checker import error_exit

SECTOR_LIST = ['aviation', 'point_sources', 'recreational_boats', 'shipping_port', 'residential', 'livestock',
               'crop_operations', 'crop_fertilizers', 'agricultural_machinery', 'solvents', 'traffic_area', 'traffic']


class SectorManager(object):
    def __init__(self, comm_world, logger, grid, clip, date_array, arguments):
        """

        :param comm_world: MPI Communicator

        :param logger: Logger
        :type logger: Log

        :param grid:
        :param clip:
        :param date_array:
        :type date_array: list

        :param arguments:
        :type arguments: NameSpace
        """
        spent_time = timeit.default_timer()
        self.__logger = logger
        self.sector_list = self.make_sector_list(arguments, comm_world.Get_size())
        self.__logger.write_log('Sector process distribution:')
        for sect, procs in self.sector_list.items():
            self.__logger.write_log('\t{0}: {1}'.format(sect, procs))

        color = 10
        agg_color = 99
        for sector, sector_procs in self.sector_list.items():
            if sector == 'aviation' and comm_world.Get_rank() in sector_procs:
                from hermesv3_bu.sectors.aviation_sector import AviationSector
                self.sector = AviationSector(
                    comm_world.Split(color, sector_procs.index(comm_world.Get_rank())), self.__logger,
                    arguments.auxiliary_files_path, grid, clip, date_array,
                    arguments.aviation_source_pollutants, grid.vertical_desctiption, arguments.airport_list,
                    arguments.plane_list, arguments.airport_shapefile_path, arguments.airport_runways_shapefile_path,
                    arguments.airport_runways_corners_shapefile_path, arguments.airport_trajectories_shapefile_path,
                    arguments.airport_operations_path, arguments.planes_path, arguments.airport_times_path,
                    arguments.airport_ef_dir, arguments.aviation_weekly_profiles, arguments.aviation_hourly_profiles,
                    arguments.speciation_map, arguments.aviation_speciation_profiles, arguments.molecular_weights)

            elif sector == 'shipping_port' and comm_world.Get_rank() in sector_procs:
                from hermesv3_bu.sectors.shipping_port_sector import ShippingPortSector
                self.sector = ShippingPortSector(
                    comm_world.Split(color, sector_procs.index(comm_world.Get_rank())), self.__logger,
                    arguments.auxiliary_files_path, grid, clip, date_array,
                    arguments.shipping_port_source_pollutants, grid.vertical_desctiption, arguments.vessel_list,
                    arguments.port_list, arguments.hoteling_shapefile_path, arguments.maneuvering_shapefile_path,
                    arguments.shipping_port_ef_path, arguments.shipping_port_engine_percent_path,
                    arguments.shipping_port_tonnage_path, arguments.shipping_port_load_factor_path,
                    arguments.shipping_port_power_path, arguments.shipping_port_monthly_profiles,
                    arguments.shipping_port_weekly_profiles, arguments.shipping_port_hourly_profiles,
                    arguments.speciation_map, arguments.shipping_port_speciation_profiles, arguments.molecular_weights)

            elif sector == 'livestock' and comm_world.Get_rank() in sector_procs:
                from hermesv3_bu.sectors.livestock_sector import LivestockSector
                self.sector = LivestockSector(
                    comm_world.Split(color, sector_procs.index(comm_world.Get_rank())), self.__logger,
                    arguments.auxiliary_files_path, grid, clip, date_array,
                    arguments.livestock_source_pollutants, grid.vertical_desctiption, arguments.animal_list,
                    arguments.gridded_livestock, arguments.correction_split_factors,
                    arguments.temperature_daily_files_path, arguments.wind_speed_daily_files_path,
                    arguments.denominator_yearly_factor_dir, arguments.livestock_ef_files_dir,
                    arguments.livestock_monthly_profiles, arguments.livestock_weekly_profiles,
                    arguments.livestock_hourly_profiles, arguments.speciation_map,
                    arguments.livestock_speciation_profiles, arguments.molecular_weights, arguments.nuts3_shapefile)

            elif sector == 'crop_operations' and comm_world.Get_rank() in sector_procs:
                from hermesv3_bu.sectors.agricultural_crop_operations_sector import AgriculturalCropOperationsSector
                agg_procs = AgriculturalCropOperationsSector.get_agricultural_processor_list(self.sector_list)
                comm_agr = comm_world.Split(agg_color, agg_procs.index(comm_world.Get_rank()))
                comm = comm_agr.Split(color, sector_procs.index(comm_world.Get_rank()))
                self.sector = AgriculturalCropOperationsSector(
                    comm_agr, comm, logger, arguments.auxiliary_files_path, grid, clip, date_array,
                    arguments.crop_operations_source_pollutants,
                    grid.vertical_desctiption, arguments.crop_operations_list, arguments.nuts2_shapefile,
                    arguments.land_uses_path, arguments.crop_operations_ef_files_dir,
                    arguments.crop_operations_monthly_profiles, arguments.crop_operations_weekly_profiles,
                    arguments.crop_operations_hourly_profiles, arguments.speciation_map,
                    arguments.crop_operations_speciation_profiles, arguments.molecular_weights,
                    arguments.land_uses_nuts2_path, arguments.crop_by_nut_path, arguments.crop_from_landuse_path)

            elif sector == 'crop_fertilizers' and comm_world.Get_rank() in sector_procs:
                from hermesv3_bu.sectors.agricultural_crop_fertilizers_sector import AgriculturalCropFertilizersSector
                agg_procs = AgriculturalCropFertilizersSector.get_agricultural_processor_list(self.sector_list)
                comm_agr = comm_world.Split(agg_color, agg_procs.index(comm_world.Get_rank()))
                comm = comm_agr.Split(color, sector_procs.index(comm_world.Get_rank()))
                self.sector = AgriculturalCropFertilizersSector(
                    comm_agr, comm, logger, arguments.auxiliary_files_path, grid, clip, date_array,
                    arguments.crop_fertilizers_source_pollutants, grid.vertical_desctiption,
                    arguments.crop_fertilizers_list, arguments.nuts2_shapefile, arguments.land_uses_path,
                    arguments.crop_fertilizers_hourly_profiles, arguments.speciation_map,
                    arguments.crop_fertilizers_speciation_profiles, arguments.molecular_weights,
                    arguments.land_uses_nuts2_path,  arguments.crop_by_nut_path, arguments.crop_from_landuse_path,
                    arguments.cultivated_ratio, arguments.fertilizers_rate, arguments.crop_f_parameter,
                    arguments.crop_f_fertilizers, arguments.gridded_ph, arguments.gridded_cec,
                    arguments.fertilizers_denominator_yearly_factor_path, arguments.crop_calendar,
                    arguments.temperature_daily_files_path, arguments.wind_speed_daily_files_path,
                    arguments.crop_growing_degree_day_path)

            elif sector == 'agricultural_machinery' and comm_world.Get_rank() in sector_procs:
                from hermesv3_bu.sectors.agricultural_machinery_sector import AgriculturalMachinerySector
                agg_procs = AgriculturalMachinerySector.get_agricultural_processor_list(self.sector_list)
                comm_agr = comm_world.Split(agg_color, agg_procs.index(comm_world.Get_rank()))
                comm = comm_agr.Split(color, sector_procs.index(comm_world.Get_rank()))
                self.sector = AgriculturalMachinerySector(
                    comm_agr, comm, logger, arguments.auxiliary_files_path, grid, clip, date_array,
                    arguments.crop_machinery_source_pollutants, grid.vertical_desctiption,
                    arguments.crop_machinery_list, arguments.nuts2_shapefile, arguments.machinery_list,
                    arguments.land_uses_path, arguments.crop_machinery_ef_path,
                    arguments.crop_machinery_monthly_profiles, arguments.crop_machinery_weekly_profiles,
                    arguments.crop_machinery_hourly_profiles,
                    arguments.speciation_map, arguments.crop_machinery_speciation_profiles, arguments.molecular_weights,
                    arguments.land_uses_nuts2_path, arguments.crop_by_nut_path, arguments.crop_from_landuse_path,
                    arguments.nuts3_shapefile, arguments.crop_machinery_deterioration_factor_path,
                    arguments.crop_machinery_load_factor_path, arguments.crop_machinery_vehicle_ratio_path,
                    arguments.crop_machinery_vehicle_units_path, arguments.crop_machinery_vehicle_workhours_path,
                    arguments.crop_machinery_vehicle_power_path, arguments.crop_machinery_nuts3)

            elif sector == 'residential' and comm_world.Get_rank() in sector_procs:
                from hermesv3_bu.sectors.residential_sector import ResidentialSector
                self.sector = ResidentialSector(
                    comm_world.Split(color, sector_procs.index(comm_world.Get_rank())), self.__logger,
                    arguments.auxiliary_files_path, grid, clip, date_array,
                    arguments.residential_source_pollutants, grid.vertical_desctiption, arguments.fuel_list,
                    arguments.nuts3_shapefile, arguments.nuts2_shapefile, arguments.population_density_map,
                    arguments.population_type_map, arguments.population_type_nuts2, arguments.population_type_nuts3,
                    arguments.energy_consumption_nuts3, arguments.energy_consumption_nuts2,
                    arguments.residential_spatial_proxies, arguments.residential_ef_files_path,
                    arguments.residential_heating_degree_day_path, arguments.temperature_daily_files_path,
                    arguments.residential_hourly_profiles, arguments.speciation_map,
                    arguments.residential_speciation_profiles, arguments.molecular_weights)

            elif sector == 'recreational_boats' and comm_world.Get_rank() in sector_procs:
                from hermesv3_bu.sectors.recreational_boats_sector import RecreationalBoatsSector
                self.sector = RecreationalBoatsSector(
                    comm_world.Split(color, sector_procs.index(comm_world.Get_rank())), self.__logger,
                    arguments.auxiliary_files_path, grid, clip, date_array,
                    arguments.recreational_boats_source_pollutants, grid.vertical_desctiption,
                    arguments.recreational_boats_list, arguments.recreational_boats_density_map,
                    arguments.recreational_boats_by_type, arguments.recreational_boats_ef_path,
                    arguments.recreational_boats_monthly_profiles, arguments.recreational_boats_weekly_profiles,
                    arguments.recreational_boats_hourly_profiles, arguments.speciation_map,
                    arguments.recreational_boats_speciation_profiles, arguments.molecular_weights)

            elif sector == 'point_sources' and comm_world.Get_rank() in sector_procs:
                from hermesv3_bu.sectors.point_source_sector import PointSourceSector
                if arguments.plume_rise_output and arguments.plume_rise:
                    plume_rise_out_file = arguments.output_name.replace('.nc', '_ps_plumerise.csv')
                else:
                    plume_rise_out_file = None
                self.sector = PointSourceSector(
                    comm_world.Split(color, sector_procs.index(comm_world.Get_rank())), self.__logger,
                    arguments.auxiliary_files_path, grid, clip, date_array,
                    arguments.point_source_pollutants, grid.vertical_desctiption,
                    arguments.point_source_catalog, arguments.point_source_monthly_profiles,
                    arguments.point_source_weekly_profiles, arguments.point_source_hourly_profiles,
                    arguments.speciation_map, arguments.point_source_speciation_profiles, arguments.point_source_snaps,
                    arguments.point_source_measured_emissions, arguments.molecular_weights,
<<<<<<< HEAD
                    plume_rise=arguments.plume_rise, plume_rise_pahts={
                        'friction_velocity_path': arguments.friction_velocity_path,
                        'pblh_path': arguments.pblh_path,
                        'obukhov_length_path': arguments.obukhov_length_path,
                        'layer_thickness_path': arguments.layer_thickness_path,
                        'temperature_sfc_path': arguments.temperature_sfc_path,
                        'temperature_4d_path': arguments.temperature_4d_path,
                        'u10_wind_speed_path': arguments.u10_wind_speed_path,
                        'v10_wind_speed_path': arguments.v10_wind_speed_path,
                        'u_wind_speed_4d_path': arguments.u_wind_speed_4d_path,
                        'v_wind_speed_4d_path': arguments.v_wind_speed_4d_path})
=======
                    plume_rise=arguments.plume_rise, plume_rise_filename=plume_rise_out_file, plume_rise_pahts={
                        'friction_velocity_dir': arguments.friction_velocity_dir,
                        'pblh_dir': arguments.pblh_dir,
                        'obukhov_length_dir': arguments.obukhov_length_dir,
                        'layer_thickness_dir': arguments.layer_thickness_dir,
                        'temperature_sfc_dir': arguments.temperature_sfc_dir,
                        'temperature_4d_dir': arguments.temperature_4d_dir,
                        'u10_wind_speed_dir': arguments.u10_wind_speed_dir,
                        'v10_wind_speed_dir': arguments.v10_wind_speed_dir,
                        'u_wind_speed_4d_dir': arguments.u_wind_speed_4d_dir,
                        'v_wind_speed_4d_dir': arguments.v_wind_speed_4d_dir})
>>>>>>> 55659bed
            elif sector == 'traffic' and comm_world.Get_rank() in sector_procs:
                from hermesv3_bu.sectors.traffic_sector import TrafficSector
                self.sector = TrafficSector(
                    comm_world.Split(color, sector_procs.index(comm_world.Get_rank())), self.__logger,
                    arguments.auxiliary_files_path, grid, clip, date_array, arguments.traffic_pollutants,
                    grid.vertical_desctiption, arguments.road_link_path, arguments.fleet_compo_path,
                    arguments.traffic_speed_hourly_path, arguments.traffic_monthly_profiles,
                    arguments.traffic_weekly_profiles, arguments.traffic_hourly_profiles_mean,
                    arguments.traffic_hourly_profiles_weekday, arguments.traffic_hourly_profiles_saturday,
                    arguments.traffic_hourly_profiles_sunday, arguments.traffic_ef_path, arguments.vehicle_types,
                    arguments.load, arguments.speciation_map, arguments.traffic_speciation_profile_hot_cold,
                    arguments.traffic_speciation_profile_tyre, arguments.traffic_speciation_profile_road,
                    arguments.traffic_speciation_profile_brake, arguments.traffic_speciation_profile_resuspension,
                    arguments.temperature_hourly_files_path, arguments.output_dir, arguments.molecular_weights,
                    arguments.resuspension_correction, arguments.precipitation_files_path, arguments.do_hot,
                    arguments.do_cold, arguments.do_tyre_wear, arguments.do_brake_wear, arguments.do_road_wear,
                    arguments.do_resuspension, arguments.write_rline, arguments.traffic_scenario)

            elif sector == 'traffic_area' and comm_world.Get_rank() in sector_procs:
                from hermesv3_bu.sectors.traffic_area_sector import TrafficAreaSector
                self.sector = TrafficAreaSector(
                    comm_world.Split(color, sector_procs.index(comm_world.Get_rank())), self.__logger,
                    arguments.auxiliary_files_path, grid, clip, date_array, arguments.traffic_area_pollutants,
                    grid.vertical_desctiption, arguments.population_density_map, arguments.speciation_map,
                    arguments.molecular_weights, arguments.do_evaporative, arguments.traffic_area_gas_path,
                    arguments.population_nuts3, arguments.nuts3_shapefile,
                    arguments.traffic_area_speciation_profiles_evaporative, arguments.traffic_area_evaporative_ef_file,
                    arguments.temperature_hourly_files_path, arguments.do_small_cities,
                    arguments.traffic_area_small_cities_path, arguments.traffic_area_speciation_profiles_small_cities,
                    arguments.traffic_area_small_cities_ef_file, arguments.small_cities_monthly_profile,
                    arguments.small_cities_weekly_profile, arguments.small_cities_hourly_profile
                )
            elif sector == 'solvents' and comm_world.Get_rank() in sector_procs:
                from hermesv3_bu.sectors.solvents_sector import SolventsSector
                self.sector = SolventsSector(
                    comm_world.Split(color, sector_procs.index(comm_world.Get_rank())), self.__logger,
                    arguments.auxiliary_files_path, grid, clip, date_array, arguments.solvents_pollutants,
                    grid.vertical_desctiption, arguments.speciation_map, arguments.molecular_weights,
                    arguments.solvents_speciation_profiles, arguments.solvents_monthly_profile,
                    arguments.solvents_weekly_profile, arguments.solvents_hourly_profile,
                    arguments.solvents_proxies_path, arguments.solvents_yearly_emissions_by_nut2_path,
                    arguments.solvents_point_sources_shapefile, arguments.solvents_point_sources_weight_by_nut2_path,
                    arguments.population_density_map, arguments.population_nuts2, arguments.land_uses_path,
                    arguments.land_uses_nuts2_path, arguments.nuts2_shapefile)

            color += 1

        self.__logger.write_time_log('SectorManager', '__init__', timeit.default_timer() - spent_time)

    def run(self):
        spent_time = timeit.default_timer()
        emis = self.sector.calculate_emissions()
        self.__logger.write_time_log('SectorManager', 'run', timeit.default_timer() - spent_time)
        return emis

    def make_sector_list(self, arguments, max_procs):
        spent_time = timeit.default_timer()
        sector_dict = {}
        accum = 0
        for sector in SECTOR_LIST:
            if vars(arguments)['do_{0}'.format(sector)]:
                n_procs = vars(arguments)['{0}_processors'.format(sector)]
                sector_dict[sector] = [accum + x for x in range(n_procs)]
                accum += n_procs
        if accum != max_procs:
            error_exit("The selected number of processors '{0}' does not fit ".format(max_procs) +
                       "with the sum of processors dedicated for all the sectors " +
                       "'{0}': {1}".format(
                           accum, {sector: len(sector_procs) for sector, sector_procs in sector_dict.items()}))

        self.__logger.write_time_log('SectorManager', 'make_sector_list', timeit.default_timer() - spent_time)
        return sector_dict<|MERGE_RESOLUTION|>--- conflicted
+++ resolved
@@ -165,7 +165,6 @@
                     arguments.point_source_weekly_profiles, arguments.point_source_hourly_profiles,
                     arguments.speciation_map, arguments.point_source_speciation_profiles, arguments.point_source_snaps,
                     arguments.point_source_measured_emissions, arguments.molecular_weights,
-<<<<<<< HEAD
                     plume_rise=arguments.plume_rise, plume_rise_pahts={
                         'friction_velocity_path': arguments.friction_velocity_path,
                         'pblh_path': arguments.pblh_path,
@@ -177,19 +176,6 @@
                         'v10_wind_speed_path': arguments.v10_wind_speed_path,
                         'u_wind_speed_4d_path': arguments.u_wind_speed_4d_path,
                         'v_wind_speed_4d_path': arguments.v_wind_speed_4d_path})
-=======
-                    plume_rise=arguments.plume_rise, plume_rise_filename=plume_rise_out_file, plume_rise_pahts={
-                        'friction_velocity_dir': arguments.friction_velocity_dir,
-                        'pblh_dir': arguments.pblh_dir,
-                        'obukhov_length_dir': arguments.obukhov_length_dir,
-                        'layer_thickness_dir': arguments.layer_thickness_dir,
-                        'temperature_sfc_dir': arguments.temperature_sfc_dir,
-                        'temperature_4d_dir': arguments.temperature_4d_dir,
-                        'u10_wind_speed_dir': arguments.u10_wind_speed_dir,
-                        'v10_wind_speed_dir': arguments.v10_wind_speed_dir,
-                        'u_wind_speed_4d_dir': arguments.u_wind_speed_4d_dir,
-                        'v_wind_speed_4d_dir': arguments.v_wind_speed_4d_dir})
->>>>>>> 55659bed
             elif sector == 'traffic' and comm_world.Get_rank() in sector_procs:
                 from hermesv3_bu.sectors.traffic_sector import TrafficSector
                 self.sector = TrafficSector(
